import { config } from "./config.js";
import fetch, { HeadersInit, RequestInit } from "node-fetch";

const TWENTY_FIRST_API_KEY =
  config.apiKey || process.env.TWENTY_FIRST_API_KEY || process.env.API_KEY;

<<<<<<< HEAD
export const BASE_URL = "https://magic.21st.dev"; // "http://localhost:3005"; //
=======
export const BASE_URL = "https://magic.21st.dev"; //"http://localhost:3005"; // "https://magic.21st.dev";
>>>>>>> 30cc2c3f

type HttpMethod = "GET" | "POST" | "PUT" | "DELETE" | "PATCH";

interface HttpClient {
  get<T>(
    endpoint: string,
    options?: RequestInit
  ): Promise<{ status: number; data: T }>;
  post<T>(
    endpoint: string,
    data?: unknown,
    options?: RequestInit
  ): Promise<{ status: number; data: T }>;
  put<T>(
    endpoint: string,
    data?: unknown,
    options?: RequestInit
  ): Promise<{ status: number; data: T }>;
  delete<T>(
    endpoint: string,
    data?: unknown,
    options?: RequestInit
  ): Promise<{ status: number; data: T }>;
  patch<T>(
    endpoint: string,
    data?: unknown,
    options?: RequestInit
  ): Promise<{ status: number; data: T }>;
}

const createMethod = (method: HttpMethod) => {
  return async <T>(
    endpoint: string,
    data?: unknown,
    options: RequestInit = {}
  ) => {
    const headers: HeadersInit = {
      "Content-Type": "application/json",
      ...(TWENTY_FIRST_API_KEY ? { "x-api-key": TWENTY_FIRST_API_KEY } : {}),
      ...options.headers,
    };

    console.log("BASE_URL", BASE_URL);

    const response = await fetch(`${BASE_URL}${endpoint}`, {
      ...options,
      method,
      headers,
      ...(data ? { body: JSON.stringify(data) } : {}),
    });

    console.log("response", response);
    return { status: response.status, data: (await response.json()) as T };
  };
};

export const twentyFirstClient: HttpClient = {
  get: createMethod("GET"),
  post: createMethod("POST"),
  put: createMethod("PUT"),
  delete: createMethod("DELETE"),
  patch: createMethod("PATCH"),
};<|MERGE_RESOLUTION|>--- conflicted
+++ resolved
@@ -4,11 +4,8 @@
 const TWENTY_FIRST_API_KEY =
   config.apiKey || process.env.TWENTY_FIRST_API_KEY || process.env.API_KEY;
 
-<<<<<<< HEAD
 export const BASE_URL = "https://magic.21st.dev"; // "http://localhost:3005"; //
-=======
-export const BASE_URL = "https://magic.21st.dev"; //"http://localhost:3005"; // "https://magic.21st.dev";
->>>>>>> 30cc2c3f
+
 
 type HttpMethod = "GET" | "POST" | "PUT" | "DELETE" | "PATCH";
 
