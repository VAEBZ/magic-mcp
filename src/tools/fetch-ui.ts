import { z } from "zod";
<<<<<<< HEAD
import { BaseTool } from "../utils/base-tool.js";
=======
import { BaseTool } from "../utils/base-tool";
import { twentyFirstClient } from "../utils/http-client";
>>>>>>> 75980133

const FETCH_UI_TOOL_NAME = "21st_magic_component_inspiration";
const FETCH_UI_TOOL_DESCRIPTION = `
"Use this tool when the user wants to see component, get inspiration, or /21st fetch data and previews from 21st.dev. This tool returns the JSON data of matching components without generating new code. This tool ONLY returns the text snippet for that UI component. 
After calling this tool, you must edit or add files to integrate the snippet into the codebase."
`;

interface FetchUiResponse {
  text: string;
}

export class FetchUiTool extends BaseTool {
  name = FETCH_UI_TOOL_NAME;
  description = FETCH_UI_TOOL_DESCRIPTION;

  schema = z.object({
    message: z.string().describe("Full users message"),
    searchQuery: z
      .string()
      .describe(
        "Search query for 21st.dev (library for searching UI components) to find a UI component that matches the user's message. Must be a two-four words max or phrase"
      ),
  });

  async execute({ message, searchQuery }: z.infer<typeof this.schema>) {
    try {
      const { data } = await twentyFirstClient.post<FetchUiResponse>(
        "/api/fetch-ui",
        {
          message,
          searchQuery,
        }
      );

      return {
        content: [
          {
            type: "text" as const,
            text: data.text,
          },
        ],
      };
    } catch (error) {
      console.error("Error executing tool", error);
      throw error;
    }
  }
}<|MERGE_RESOLUTION|>--- conflicted
+++ resolved
@@ -1,10 +1,6 @@
 import { z } from "zod";
-<<<<<<< HEAD
 import { BaseTool } from "../utils/base-tool.js";
-=======
-import { BaseTool } from "../utils/base-tool";
-import { twentyFirstClient } from "../utils/http-client";
->>>>>>> 75980133
+import { twentyFirstClient } from "../utils/http-client.js";
 
 const FETCH_UI_TOOL_NAME = "21st_magic_component_inspiration";
 const FETCH_UI_TOOL_DESCRIPTION = `
