#!/usr/bin/env node

import { McpServer } from "@modelcontextprotocol/sdk/server/mcp.js";
import { StdioServerTransport } from "@modelcontextprotocol/sdk/server/stdio.js";
import { initConsoleLogger } from "mcps-logger";
initConsoleLogger();

import { config } from "./utils/config.js";

<<<<<<< HEAD
import { CreateUiTool } from "./tools/create-ui.js";
import { LogoSearchTool } from "./tools/logo-search.js";

const VERSION = "0.0.28";
=======
import { CreateUiTool } from "./tools/create-ui";
import { LogoSearchTool } from "./tools/logo-search";
import { FetchUiTool } from "./tools/fetch-ui";
>>>>>>> 75980133

const server = new McpServer({
  name: "21st-magic",
  version: VERSION,
});

// Register tools
new CreateUiTool().register(server);
new LogoSearchTool().register(server);
new FetchUiTool().register(server);

async function runServer() {
  const transport = new StdioServerTransport();
  console.log(`Starting server v${VERSION}...`);

  await server.connect(transport);
  console.log("Server started");
}

runServer().catch((error) => {
  console.error("Fatal error running server:", error);
  process.exit(1);
});<|MERGE_RESOLUTION|>--- conflicted
+++ resolved
@@ -7,16 +7,12 @@
 
 import { config } from "./utils/config.js";
 
-<<<<<<< HEAD
 import { CreateUiTool } from "./tools/create-ui.js";
 import { LogoSearchTool } from "./tools/logo-search.js";
+import { FetchUiTool } from "./tools/fetch-ui";
 
 const VERSION = "0.0.28";
-=======
-import { CreateUiTool } from "./tools/create-ui";
-import { LogoSearchTool } from "./tools/logo-search";
-import { FetchUiTool } from "./tools/fetch-ui";
->>>>>>> 75980133
+
 
 const server = new McpServer({
   name: "21st-magic",
